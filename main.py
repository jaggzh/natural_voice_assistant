--- conflicted
+++ resolved
@@ -102,12 +102,7 @@
             audio_buffer: multiprocessing queue to store the recorded audio data
             start_recording: multiprocessing value to start and stop the recording
     """
-<<<<<<< HEAD
-    RATE = 16000
-    CHUNK = 1024
-=======
     CHUNK = 2048
->>>>>>> f6e3fb35
 
     # Open audio input stream
     if verbose:
